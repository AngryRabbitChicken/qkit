--- conflicted
+++ resolved
@@ -1,153 +1,149 @@
-# load_awg.py
-# started by M. Jerger and adapted by AS, JB
-
-
-# This program is free software; you can redistribute it and/or modify
-# it under the terms of the GNU General Public License as published by
-# the Free Software Foundation; either version 2 of the License, or
-# (at your option) any later version.
-#
-# This program is distributed in the hope that it will be useful,
-# but WITHOUT ANY WARRANTY; without even the implied warranty of
-# MERCHANTABILITY or FITNESS FOR A PARTICULAR PURPOSE.  See the
-# GNU General Public License for more details.
-#
-# You should have received a copy of the GNU General Public License
-# along with this program; if not, write to the Free Software
-# Foundation, Inc., 51 Franklin St, Fifth Floor, Boston, MA  02110-1301  USA
-
-import qkit
-import numpy as np
-import logging
-from qkit.gui.notebook.Progress_Bar import Progress_Bar
-import gc
-
-
-def update_sequence(ts, wfm_func, sample, iq = None, loop = False, drive = 'c:', path = '\\waveforms', reset = True, marker=None, markerfunc=None, ch2_amp = 2,chpair=1,awg= None, show_progress_bar = True):
-    '''
-        set awg to sequence mode and push a number of waveforms into the sequencer
-        
-        inputs:
-        
-        ts: array of times, len(ts) = #sequenzes
-        wfm_func: waveform function usually generated via generate_waveform using ts[i]; this can be a touple of arrays (for channels 0,1, heterodyne mode) or a single array (homodyne mode)
-        sample: sample object
-        
-        iq: Reference to iq mixer instrument. If None (default), the wfm will not be changed. Otherwise, the wfm will be converted via iq.convert()
-        
-        marker: marker array in the form [[ch1m1,ch1m2],[ch2m1,ch2m2]] and all entries arrays of sample length
-        markerfunc: analog to wfm_func, set marker to None when used
-        
-        for the 6GS/s AWG, the waveform length must be divisible by 64
-        for the 1.2GS/s AWG, it must be divisible by 4
-        
-        chpair: if you use the 4ch Tabor AWG as a single 2ch instrument, you can chose to take the second channel pair here (this can be either 1 or 2).
-    '''
-    qkit.flow.start()
-    if awg==None:
-        awg = sample.awg
-    clock = sample.clock
-    wfm_func2 = wfm_func
-    if iq != None:
-        wfm_func2 = lambda t, sample: iq.convert(wfm_func(t,sample))
-    
-    # create new sequence
-    if reset:
-        if "Tektronix" in awg.get_type():
-            awg.set_runmode('SEQ')
-            awg.set_seq_length(0)   #clear sequence, necessary?
-            awg.set_seq_length(len(ts))
-        elif "Tabor" in awg.get_type():
-            awg.set('p%i_runmode'%chpair,'SEQ')
-            awg.define_sequence(chpair*2-1,len(ts))
-        
-        #amplitude settings of analog output
-        awg.set_ch1_offset(0)
-        awg.set_ch2_offset(0)
-        awg.set_ch1_amplitude(2)
-        awg.set_ch2_amplitude(ch2_amp)
-
-    #generate empty tuples
-    wfm_samples_prev = [None,None]
-    wfm_fn = [None,None]
-    wfm_pn = [None,None]
-    if show_progress_bar: p = Progress_Bar(len(ts)*(2 if "Tektronix" in awg.get_type() else 1),'Load AWG')   #init progress bar
-    
-    #update all channels and times
-    for ti, t in enumerate(ts):   #run through all sequences
-        qkit.flow.sleep()
-        wfm_samples = wfm_func2(t,sample)   #generate waveform
-        if not isinstance(wfm_samples[0],(list, tuple, np.ndarray)):   #homodyne
-            wfm_samples = [wfm_samples,np.zeros_like(wfm_samples, dtype=np.int8)]
-        
-        for chan in [0,1]:
-            if markerfunc != None:   #use markerfunc
-                try:
-                    if markerfunc[chan][0] == None:
-                        marker1 = np.zeros_like(wfm_samples, dtype=np.int8)[0]
-                    else:
-                        marker1 = markerfunc[chan][0](t,sample)
-                    
-                    if markerfunc[chan][1] == None:
-                        marker2 = np.zeros_like(wfm_samples, dtype=np.int8)[0]
-                    else:
-                        marker2 = markerfunc[chan][1](t,sample)
-                
-                except TypeError:   #only one markerfunc given
-                    marker1, marker2 = np.zeros_like(wfm_samples, dtype=np.int8)
-                    if chan == 0:
-                        marker1 = markerfunc(t,sample)
-                    
-            elif marker == None:   #fill up with zeros
-                marker1, marker2 = np.zeros_like(wfm_samples, dtype=np.int8)
-            else: #or set your own markers
-                c_marker1, c_marker2 = marker[chan]
-                marker1 = c_marker1[ti]
-                marker2 = c_marker2[ti]
-            
-            if "Tektronix" in awg.get_type():
-                wfm_fn[chan] = 'ch%d_t%05d'%(chan+1, ti) # filename is kept until changed
-                if len(wfm_samples) == 1 and chan == 1:
-                    wfm_pn[chan] = '%s%s\\%s'%(drive, path, np.zeros_like(wfm_fn[0]))   #create empty array
-                else:
-                    wfm_pn[chan] = '%s%s\\%s'%(drive, path, wfm_fn[chan])
-                awg.wfm_send(wfm_samples[chan], marker1, marker2, wfm_pn[chan], clock)
-                
-                awg.wfm_import(wfm_fn[chan], wfm_pn[chan], 'WFM')
-                
-                # assign waveform to channel/time slot
-                awg.wfm_assign(chan+1, ti+1, wfm_fn[chan])
-                
-                if loop:
-                    awg.set_seq_loop(ti+1, np.infty)
-            elif "Tabor" in awg.get_type():
-                if chan == 1:   #write out both together
-                    awg.wfm_send2(wfm_samples[0],wfm_samples[1],marker1,marker2,chpair*2-1,ti+1)
-                else: continue
-            else:
-                raise ValueError("AWG type not known")
-            if show_progress_bar: p.iterate()
-
-        gc.collect()
-
-    if reset and "Tektronix" in awg.get_type():
-        # enable channels
-        awg.set_ch1_status(True)
-        awg.set_ch2_status(True)
-        awg.set_seq_goto(len(ts), 1)
-        awg.run()
-        awg.wait(10,False)
-    elif reset and "Tabor" in awg.get_type():
-        # enable channels
-        #awg.preset()
-        awg.set_ch1_status(True)
-        awg.set_ch2_status(True)
-<<<<<<< HEAD
-    qkit.flow.end()
-=======
-    qt.mend()
-    if sample.__dict__.has_key('mspec'):
-        sample.mspec.spec_stop()
-        sample.mspec.set_segments(len(ts))
->>>>>>> 8c88c4b5
-    return np.all([awg.get('ch%i_status'%i) for i in [1,2]])
+# load_awg.py
+# started by M. Jerger and adapted by AS, JB
+
+
+# This program is free software; you can redistribute it and/or modify
+# it under the terms of the GNU General Public License as published by
+# the Free Software Foundation; either version 2 of the License, or
+# (at your option) any later version.
+#
+# This program is distributed in the hope that it will be useful,
+# but WITHOUT ANY WARRANTY; without even the implied warranty of
+# MERCHANTABILITY or FITNESS FOR A PARTICULAR PURPOSE.  See the
+# GNU General Public License for more details.
+#
+# You should have received a copy of the GNU General Public License
+# along with this program; if not, write to the Free Software
+# Foundation, Inc., 51 Franklin St, Fifth Floor, Boston, MA  02110-1301  USA
+
+import qkit
+import numpy as np
+import logging
+from qkit.gui.notebook.Progress_Bar import Progress_Bar
+import gc
+
+
+def update_sequence(ts, wfm_func, sample, iq = None, loop = False, drive = 'c:', path = '\\waveforms', reset = True, marker=None, markerfunc=None, ch2_amp = 2,chpair=1,awg= None, show_progress_bar = True):
+    '''
+        set awg to sequence mode and push a number of waveforms into the sequencer
+        
+        inputs:
+        
+        ts: array of times, len(ts) = #sequenzes
+        wfm_func: waveform function usually generated via generate_waveform using ts[i]; this can be a touple of arrays (for channels 0,1, heterodyne mode) or a single array (homodyne mode)
+        sample: sample object
+        
+        iq: Reference to iq mixer instrument. If None (default), the wfm will not be changed. Otherwise, the wfm will be converted via iq.convert()
+        
+        marker: marker array in the form [[ch1m1,ch1m2],[ch2m1,ch2m2]] and all entries arrays of sample length
+        markerfunc: analog to wfm_func, set marker to None when used
+        
+        for the 6GS/s AWG, the waveform length must be divisible by 64
+        for the 1.2GS/s AWG, it must be divisible by 4
+        
+        chpair: if you use the 4ch Tabor AWG as a single 2ch instrument, you can chose to take the second channel pair here (this can be either 1 or 2).
+    '''
+    qkit.flow.start()
+    if awg==None:
+        awg = sample.awg
+    clock = sample.clock
+    wfm_func2 = wfm_func
+    if iq != None:
+        wfm_func2 = lambda t, sample: iq.convert(wfm_func(t,sample))
+    
+    # create new sequence
+    if reset:
+        if "Tektronix" in awg.get_type():
+            awg.set_runmode('SEQ')
+            awg.set_seq_length(0)   #clear sequence, necessary?
+            awg.set_seq_length(len(ts))
+        elif "Tabor" in awg.get_type():
+            awg.set('p%i_runmode'%chpair,'SEQ')
+            awg.define_sequence(chpair*2-1,len(ts))
+        
+        #amplitude settings of analog output
+        awg.set_ch1_offset(0)
+        awg.set_ch2_offset(0)
+        awg.set_ch1_amplitude(2)
+        awg.set_ch2_amplitude(ch2_amp)
+
+    #generate empty tuples
+    wfm_samples_prev = [None,None]
+    wfm_fn = [None,None]
+    wfm_pn = [None,None]
+    if show_progress_bar: p = Progress_Bar(len(ts)*(2 if "Tektronix" in awg.get_type() else 1),'Load AWG')   #init progress bar
+    
+    #update all channels and times
+    for ti, t in enumerate(ts):   #run through all sequences
+        qkit.flow.sleep()
+        wfm_samples = wfm_func2(t,sample)   #generate waveform
+        if not isinstance(wfm_samples[0],(list, tuple, np.ndarray)):   #homodyne
+            wfm_samples = [wfm_samples,np.zeros_like(wfm_samples, dtype=np.int8)]
+        
+        for chan in [0,1]:
+            if markerfunc != None:   #use markerfunc
+                try:
+                    if markerfunc[chan][0] == None:
+                        marker1 = np.zeros_like(wfm_samples, dtype=np.int8)[0]
+                    else:
+                        marker1 = markerfunc[chan][0](t,sample)
+                    
+                    if markerfunc[chan][1] == None:
+                        marker2 = np.zeros_like(wfm_samples, dtype=np.int8)[0]
+                    else:
+                        marker2 = markerfunc[chan][1](t,sample)
+                
+                except TypeError:   #only one markerfunc given
+                    marker1, marker2 = np.zeros_like(wfm_samples, dtype=np.int8)
+                    if chan == 0:
+                        marker1 = markerfunc(t,sample)
+                    
+            elif marker == None:   #fill up with zeros
+                marker1, marker2 = np.zeros_like(wfm_samples, dtype=np.int8)
+            else: #or set your own markers
+                c_marker1, c_marker2 = marker[chan]
+                marker1 = c_marker1[ti]
+                marker2 = c_marker2[ti]
+            
+            if "Tektronix" in awg.get_type():
+                wfm_fn[chan] = 'ch%d_t%05d'%(chan+1, ti) # filename is kept until changed
+                if len(wfm_samples) == 1 and chan == 1:
+                    wfm_pn[chan] = '%s%s\\%s'%(drive, path, np.zeros_like(wfm_fn[0]))   #create empty array
+                else:
+                    wfm_pn[chan] = '%s%s\\%s'%(drive, path, wfm_fn[chan])
+                awg.wfm_send(wfm_samples[chan], marker1, marker2, wfm_pn[chan], clock)
+                
+                awg.wfm_import(wfm_fn[chan], wfm_pn[chan], 'WFM')
+                
+                # assign waveform to channel/time slot
+                awg.wfm_assign(chan+1, ti+1, wfm_fn[chan])
+                
+                if loop:
+                    awg.set_seq_loop(ti+1, np.infty)
+            elif "Tabor" in awg.get_type():
+                if chan == 1:   #write out both together
+                    awg.wfm_send2(wfm_samples[0],wfm_samples[1],marker1,marker2,chpair*2-1,ti+1)
+                else: continue
+            else:
+                raise ValueError("AWG type not known")
+            if show_progress_bar: p.iterate()
+
+        gc.collect()
+
+    if reset and "Tektronix" in awg.get_type():
+        # enable channels
+        awg.set_ch1_status(True)
+        awg.set_ch2_status(True)
+        awg.set_seq_goto(len(ts), 1)
+        awg.run()
+        awg.wait(10,False)
+    elif reset and "Tabor" in awg.get_type():
+        # enable channels
+        #awg.preset()
+        awg.set_ch1_status(True)
+        awg.set_ch2_status(True)
+    qkit.flow.end()
+    if sample.__dict__.has_key('mspec'):
+        sample.mspec.spec_stop()
+        sample.mspec.set_segments(len(ts))
+    return np.all([awg.get('ch%i_status'%i) for i in [1,2]])