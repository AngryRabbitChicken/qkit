--- conflicted
+++ resolved
@@ -1,4 +1,3 @@
-<<<<<<< HEAD
 # modified and adapted by JB@KIT 04/2015, 09/2015
 # modified by MK@KIT 09/2018
 # time domain measurement class
@@ -511,518 +510,4 @@
         '''
         Small comment to add at the end of plot pics for more information i.e. good for wiki entries.
         '''
-=======
-# modified and adapted by JB@KIT 04/2015, 09/2015
-# modified by MK@KIT 09/2018
-# time domain measurement class
-
-import qt
-import numpy as np
-import os.path, glob
-import time
-import logging
-import threading
-
-import qkit
-from qkit.gui.notebook.Progress_Bar import Progress_Bar
-from qkit.storage import store as hdf
-from qkit.gui.plot import plot as qviewkit
-import qkit.measure.write_additional_files as waf
-from qkit.measure.timedomain.initialize import InitializeTimeDomain as iniTD
-
-class Measure_td(object):
-    
-    '''
-    useage:
-    
-    m = Measure_td()
-    
-    m.set_x_parameters(arange(-0.05,0.05,0.01),'flux coil current (mA)',coil.set_current)
-    m.set_y_parameters(arange(4e9,7e9,10e6),'excitation frequency (Hz)',mw_src1.set_frequency)
-    
-    m.measure_XX()
-    Generally, we want to use
-    ReadoutTrace = True -> if we want to record the readout pulse or
-    AWGTrace = True -> if we have a N different time steps in the AWG (Not used, this is done via the mode variable now.)
-    
-    ToDO (S1, 09/2017):
-        - Include LogFunctions
-        - Include 2D_AWG with pre-averaging
-        - Check multi-tone readout
-    '''
-    
-    def __init__(self, sample,readout = None):
-        self.sample = sample
-        if readout is None:
-            self.readout = sample.readout
-        else:
-            self.readout = readout
-        self.mspec = sample.mspec
-
-        self.comment = None
-        self.mode = None
-        self.x_set_obj = None
-        self.y_set_obj = None
-        self.z_set_obj = None
-        
-        self.dirname = None
-        self.data_dir = None
-        self.plotSuffix = ''
-        self.hold = False
-        
-        self.show_progress_bar = True
-        
-        self.ReadoutTrace = False
-        
-        self.open_qviewkit = True
-        self.create_averaged_data = False
-        
-        self.qviewkit_singleInstance = True
-        self._qvk_process = False
-        self._plot_comment = ''
-        self.multiplex_attribute = "readout pulse frequency"
-        self.multiplex_unit = "Hz"
-        self.init = iniTD(sample)
-
-
-    def find_latest_file(self):
-        '''
-        Returns filename of latest h5-file. 
-        '''
-
-        self.data_dir = os.path.join(qkit.cfg.get('datadir'), qkit.cfg.get('run_id'), qkit.cfg.get('user'))
-        try:
-            filename = max(glob.iglob(str(self.data_dir)+'/*/*.h5'), key=os.path.getctime)   #find newest file in directory
-        except ValueError:
-            logging.error('No .{:s} file located in directory {:s}.'.format('h5', str(self.data_dir)))
-            return
-        
-        return filename
-        
-
-    def set_x_parameters(self, x_vec, x_coordname, x_set_obj, x_unit = None):
-        self.x_vec = x_vec
-        self.x_coordname = x_coordname
-        self.x_set_obj = x_set_obj
-        if x_unit == None:
-            logging.warning(__name__ + ': Unit of the x-axis is not set.')
-            self.x_unit = ''
-        else:
-            self.x_unit = x_unit
-        
-
-    def set_y_parameters(self, y_vec, y_coordname, y_set_obj, y_unit = ''):
-        self.y_vec = y_vec
-        self.y_coordname = y_coordname
-        self.y_set_obj = y_set_obj
-        if y_unit == None:
-            logging.warning(__name__ + ': Unit of the y-axis is not set.')
-            self.y_unit = ''
-        else:
-            self.y_unit = y_unit
-
-
-    def set_z_parameters(self, z_vec, z_coordname, z_set_obj, z_unit = ''):
-        self.z_vec = z_vec
-        self.z_coordname = z_coordname
-        self.z_set_obj = z_set_obj
-        if z_unit == None:
-            logging.warning(__name__ + ': Unit of the z-axis is not set.')
-            self.z_unit = ''
-        else:
-            self.z_unit = z_unit
-        
-
-    def measure_1D(self):
-    
-        if self.x_set_obj == None:
-            print 'axes parameters not properly set...aborting'
-            return
-
-        qt.mstart()
-        self.mode = 1 #1: 1D, 2: 2D, 3:1D_AWG/2D_AWG, 4:3D_AWG
-        self._prepare_measurement_file()
-        
-        if self.show_progress_bar: p = Progress_Bar(len(self.x_vec),name=self.dirname)
-        try:
-            # measurement loop
-            for x in self.x_vec:
-                self.x_set_obj(x)
-                qt.msleep() # better done during measurement (waiting for trigger)
-                self._append_data()
-                if self.show_progress_bar: p.iterate()
-        finally:
-            #self._safe_plots()
-            self._end_measurement()
-            qt.mend()
-
-
-    def measure_2D(self):
-
-        if self.x_set_obj is None or self.y_set_obj is None:
-            print 'axes parameters not properly set...aborting'
-            return
-        if self.ReadoutTrace:
-            raise ValueError('ReadoutTrace is currently not supported for 2D measurements')
-        
-        qt.mstart()
-        self.mode = 2 #1: 1D, 2: 2D, 3:1D_AWG/2D_AWG, 4:3D_AWG
-        self._prepare_measurement_file()
-
-        if self.show_progress_bar: p = Progress_Bar(len(self.x_vec)*len(self.y_vec),name=self.dirname)
-        try:
-            # measurement loop
-            for x in self.x_vec:
-                self.x_set_obj(x)
-                for y in self.y_vec:
-                    qt.msleep() 
-                    self.y_set_obj(y)
-                    qt.msleep() 
-                    self._append_data()
-                    if self.show_progress_bar: p.iterate()
-                for i in range(self.ndev):
-                    self._hdf_amp[i].next_matrix()
-                    self._hdf_pha[i].next_matrix()
-        finally:
-            self._end_measurement()
-            qt.mend()
-
-
-    def measure_1D_AWG(self, iterations = 100):
-        '''
-        use AWG sequence for x_vec, averaging over iterations
-        '''
-        self.y_vec = range(iterations)
-        self.y_coordname = 'iteration'
-        self.y_set_obj = lambda y: True
-        self.y_unit = ''
-        self.create_averaged_data = True
-        self.avg_complex_sum = np.zeros_like(self.x_vec)
-        try:
-            return self.measure_2D_AWG(iterations=1)
-        finally:
-            self.create_averaged_data = False #This is ALWAYS done after the return! Looks strange and it really is, but it works.
-
-
-    def measure_2D_AWG(self, iterations=1):
-        '''
-        x_vec is sequence in AWG
-        '''
-        
-        if self.y_set_obj == None:
-            print 'axes parameters not properly set...aborting'
-            return
-    
-        qt.mstart()
-        qt.msleep()   # if stop button was pressed by now, abort without creating data files
-        
-        
-        if iterations > 1:
-            self.z_vec = range(iterations)
-            self.z_coordname = 'iteration'
-            self.z_set_obj = lambda z: True
-            self.z_unit = ''
-
-            self.measure_3D_AWG()
-
-            if self.ndev > 1: 
-                print "Averaging is currently not supported for multiplexed readout"
-                return
-            else:
-                filename = self.find_latest_file()
-                hdf_file = hdf.Data(filename)
-                amp = np.array(hdf_file["/entry/data0/amplitude_0"])
-                pha = np.array(hdf_file["/entry/data0/phase_0"])
-                amp_avg = sum(amp[i] for i in range(iterations))/iterations
-                pha_avg = sum(pha[i] for i in range(iterations))/iterations
-
-                hdf_amp_avg = []
-                hdf_pha_avg = []
-                hdf_amp_avg.append(hdf_file.add_value_matrix('amplitude_avg_0', x = self._hdf_y, y = self._hdf_x, unit = 'a.u.'))
-                hdf_pha_avg.append(hdf_file.add_value_matrix('phase_avg_0', x = self._hdf_y, y = self._hdf_x, unit='rad'))
-                
-                for j in range(len(self.y_vec)):
-                    hdf_amp_avg[0].append(amp_avg[j])
-                    hdf_pha_avg[0].append(pha_avg[j])
-                hdf_file.close_file()  
-        else:
-            self.mode = 3  #1: 1D, 2: 2D, 3:1D_AWG/2D_AWG, 4:3D_AWG
-            self._prepare_measurement_file()
-            if self.ndev > 1: raise ValueError('Multiplexed readout is currently not supported for 2D measurements')
-            if self.show_progress_bar: 
-                p = Progress_Bar(len(self.y_vec),name=self.dirname)
-            try:
-                # measurement loop
-                for it in range(len(self.y_vec)):
-                    qt.msleep() # better done during measurement (waiting for trigger)
-                    self.y_set_obj(self.y_vec[it])
-                    self._append_data(iteration=it)
-                    if self.show_progress_bar: p.iterate()
-            finally:
-                self._end_measurement()
-                qt.mend()
-
-    def measure_3D_AWG(self):
-        '''x
-        x_vec is sequence in AWG
-        '''
-
-        if self.z_set_obj is None or self.y_set_obj is None:
-            print 'axes parameters not properly set...aborting'
-            return
-        if self.ReadoutTrace:
-            raise ValueError('ReadoutTrace is currently not supported for 3D_AWG measurements')
-        
-        qt.mstart()
-        self.mode = 4 #1: 1D, 2: 2D, 3:1D_AWG/2D_AWG, 4:3D_AWG
-        self._prepare_measurement_file()
-
-        if self.show_progress_bar: p = Progress_Bar(len(self.y_vec)*len(self.z_vec),name=self.dirname)
-        try:
-            # measurement loop
-            for z in self.z_vec:
-                self.z_set_obj(z)
-                for y in self.y_vec:
-                    qt.msleep() 
-                    self.y_set_obj(y)
-                    qt.msleep() 
-                    self._append_data()
-                    if self.show_progress_bar: p.iterate()
-                for i in range(self.ndev):
-                    self._hdf_amp[i].next_matrix()
-                    self._hdf_pha[i].next_matrix()
-        finally:
-            self._end_measurement()
-
-            qt.mend()
-
-    def measure_1D_ddc_time_trace(self):
-        """
-        measures the time evolution of your transmission / reflection
-        in your network by performing a digital down conversion
-        :return: None
-        """
-        time_end = float(self.mspec.get_samples())/self.mspec.get_samplerate()
-        time_array = np.linspace(0, time_end, self.mspec.get_samples())
-        self.set_x_parameters(time_array, 'time', True, 'sec')
-        self.mode = 1  # 1: 1D, 2: 2D, 3:1D_AWG/2D_AWG
-        self._prepare_measurement_file()
-        try:
-            qt.msleep()
-            self._append_data(ddc=True)
-        finally:
-            self._end_measurement()
-            qt.mend()
-
-    def measure_2D_ddc_time_trace(self):
-        """
-        Performs a digital down conversion for exactly one value in your awg sequence. But you can sweep other
-        parameters, such as mw-power or so.
-        :return:
-        """
-        if self.y_set_obj is None:
-            print 'axes parameters not properly set...aborting'
-            return
-        time_end = float(self.mspec.get_samples())/self.mspec.get_samplerate()
-        time_array = np.linspace(0, time_end, self.mspec.get_samples())
-        self.set_x_parameters(time_array, 'time', True, 'sec')
-
-        self.mode = 2  # 1: 1D, 2: 2D, 3:1D_AWG/2D_AWG
-        self._prepare_measurement_file()
-
-        if self.show_progress_bar:
-            p = Progress_Bar(len(self.y_vec),name=self.dirname)
-        try:
-            for y in self.y_vec:
-                qt.msleep()
-                self.y_set_obj(y)
-                qt.msleep()
-                self._append_data(ddc=True)
-                if self.show_progress_bar: p.iterate()
-        finally:
-            self._end_measurement()
-            qt.mend()
-
-    def measure_1D_awg_ddc_timetrace(self):
-        """
-        Performs a digital down conversion of your readout trace for every value in your y-vector,
-        whereas y_vec should be awg sequence. This function is useful for magnon cavity experiments.
-        x-vec is automatically set by acquisition window.
-        (Also, all data are there at once as iteration is not yet implemented)
-        :return:
-        """
-        if self.y_vec is None:
-            print 'axes parameters not properly set...aborting'
-            return
-        time_end = float(self.mspec.get_samples())/self.mspec.get_samplerate()
-        time_array = np.linspace(0, time_end, self.mspec.get_samples())
-        self.set_x_parameters(time_array, 'time', True, 'sec')
-
-        self.mode = 2  # 1: 1D, 2: 2D, 3:1D_AWG/2D_AWG (2D, since iterations is not yet implemented)
-        self._prepare_measurement_file()
-
-        try:
-            qt.msleep()
-            self._append_data(ddc=True)
-        finally:
-            self._end_measurement()
-            qt.mend()
-
-
-    def _prepare_measurement_file(self):
-        if self.dirname == None:
-            self.dirname = self.x_coordname
-
-        self.ndev = len(self.readout.get_tone_freq())  # returns array of readout freqs (=1 for non-multiplexed readout)
-        
-        self._hdf = hdf.Data(name=self.dirname, mode='a')
-        self._hdf_x = self._hdf.add_coordinate(self.x_coordname, unit = self.x_unit)
-        self._hdf_x.add(self.x_vec)
-        
-        self._settings = self._hdf.add_textlist('settings')
-        settings = waf.get_instrument_settings(self._hdf.get_filepath())
-        self._settings.append(settings)
-        
-        self._log = waf.open_log_file(self._hdf.get_filepath())
-
-        self._hdf_readout_frequencies = self._hdf.add_value_vector(self.multiplex_attribute, unit = self.multiplex_unit)
-        self._hdf_readout_frequencies.append(self.readout.get_tone_freq())
-        
-        if self.ReadoutTrace:
-            self._hdf_TimeTraceAxis = self._hdf.add_coordinate('recorded timepoint', unit = 's')
-            self._hdf_TimeTraceAxis.add(np.arange(self.mspec.get_samples())/self.readout.get_adc_clock())
-        
-        if self.mode == 1: #1D
-            self._hdf_amp = []
-            self._hdf_pha = []
-            for i in range(self.ndev):
-                self._hdf_amp.append(self._hdf.add_value_vector('amplitude_%i'%i, x = self._hdf_x, unit = 'a.u.'))
-                self._hdf_pha.append(self._hdf.add_value_vector('phase_%i'%i, x = self._hdf_x, unit='rad'))
-            if self.ReadoutTrace:
-                self._hdf_I = self._hdf.add_value_matrix('I_TimeTrace', x = self._hdf_x, y = self._hdf_TimeTraceAxis,
-                                                         unit = 'V', save_timestamp = False)
-                self._hdf_Q = self._hdf.add_value_matrix('Q_TimeTrace', x = self._hdf_x, y = self._hdf_TimeTraceAxis,
-                                                         unit = 'V', save_timestamp = False)
-        
-        elif self.mode == 2: #2D
-            self._hdf_y = self._hdf.add_coordinate(self.y_coordname, unit = self.y_unit)
-            self._hdf_y.add(self.y_vec)
-            self._hdf_amp = []
-            self._hdf_pha = []
-            for i in range(self.ndev):
-                self._hdf_amp.append(self._hdf.add_value_matrix('amplitude_%i'%i, x = self._hdf_y, y = self._hdf_x, unit = 'a.u.'))
-                self._hdf_pha.append(self._hdf.add_value_matrix('phase_%i'%i, x = self._hdf_y, y = self._hdf_x, unit = 'rad'))
-            if self.ReadoutTrace:
-                self._hdf_I = self._hdf.add_value_matrix('I_TimeTrace', x = self._hdf_y, y = self._hdf_TimeTraceAxis,
-                                                         unit = 'V', save_timestamp = False)
-                self._hdf_Q = self._hdf.add_value_matrix('Q_TimeTrace', x = self._hdf_y, y = self._hdf_TimeTraceAxis,
-                                                         unit = 'V', save_timestamp = False)
-                
-                
-        elif self.mode == 3: #1D_AWG/2D_AWG
-            self._hdf_y = self._hdf.add_coordinate(self.y_coordname, unit = self.y_unit)
-            self._hdf_y.add(self.y_vec)
-            self._hdf_amp = []
-            self._hdf_pha = []
-            for i in range(self.ndev):
-                self._hdf_amp.append(self._hdf.add_value_matrix('amplitude_%i'%i,
-                                                                x = self._hdf_y, y = self._hdf_x, unit = 'a.u.'))
-                self._hdf_pha.append(self._hdf.add_value_matrix('phase_%i'%i,
-                                                                x = self._hdf_y, y = self._hdf_x, unit='rad'))
-            if self.ReadoutTrace:
-                self._hdf_I = self._hdf.add_value_box('I_TimeTrace', x = self._hdf_y, y = self._hdf_x,
-                                                      z = self._hdf_TimeTraceAxis, unit = 'V', save_timestamp = False)
-                self._hdf_Q = self._hdf.add_value_box('Q_TimeTrace', x = self._hdf_y, y = self._hdf_x,
-                                                      z = self._hdf_TimeTraceAxis, unit = 'V', save_timestamp = False)
-
-
-        elif self.mode == 4: #3D_AWG
-            self._hdf_y = self._hdf.add_coordinate(self.y_coordname, unit = self.y_unit)
-            self._hdf_y.add(self.y_vec)
-            self._hdf_z = self._hdf.add_coordinate(self.z_coordname, unit = self.z_unit)
-            self._hdf_z.add(self.z_vec)
-            self._hdf_amp = []
-            self._hdf_pha = []
-            for i in range(self.ndev):
-                self._hdf_amp.append(self._hdf.add_value_box('amplitude_%i'%i,
-                                                                x = self._hdf_z, y = self._hdf_y, z=self._hdf_x, unit = 'a.u.'))
-                self._hdf_pha.append(self._hdf.add_value_box('phase_%i'%i,
-                                                                x = self._hdf_z, y = self._hdf_y, z=self._hdf_x, unit='rad'))
-        
-        if self.create_averaged_data:
-            self._hdf_amp_avg = []
-            self._hdf_pha_avg = []
-            for i in range(self.ndev):
-                self._hdf_amp_avg.append(self._hdf.add_value_vector('amplitude_avg_%i'%i, x = self._hdf_x, unit = 'a.u.'))
-                self._hdf_pha_avg.append(self._hdf.add_value_vector('phase_avg_%i'%i, x = self._hdf_x, unit='rad'))
- 
-
-
-
-        if self.comment:
-            self._hdf.add_comment(self.comment)
-        if self.qviewkit_singleInstance and self.open_qviewkit and self._qvk_process:
-            self._qvk_process.terminate() #terminate an old qviewkit instance
-        if self.open_qviewkit:
-            self._qvk_process = qviewkit.plot(self._hdf.get_filepath(), datasets=['amplitude', 'phase'])
-        
-    def _append_data(self, iteration=0, ddc=None):
-        if self.ReadoutTrace:
-            ampliData, phaseData, Is, Qs = self.readout.readout(timeTrace=True, ddc=ddc)
-        else:
-            ampliData, phaseData = self.readout.readout(timeTrace=False, ddc=ddc)
-            
-        if len(ampliData.shape) < 3:  # "normal" measurements
-            for i in range(self.ndev):
-                self._hdf_amp[i].append(np.atleast_1d(ampliData.T[i]))
-                self._hdf_pha[i].append(np.atleast_1d(phaseData.T[i]))
-            if self.ReadoutTrace:
-                if self.mode < 3:  # mode 2 not yet fully supported but working for DDC timetrace experiments
-                    self._hdf_I.append(Is)
-                    self._hdf_Q.append(Qs)
-                if self.mode == 3:
-                    for ix in range(len(self.x_vec)):
-                        self._hdf_I.append(Is[:, ix])
-                        self._hdf_Q.append(Qs[:, ix])
-                    self._hdf_I.next_matrix()
-                    self._hdf_Q.next_matrix()
-        
-        else:  # for AWG DDC ReadoutTrace, all data are there at once
-            for i in range(self.ndev):
-                for j in range(ampliData.T.shape[2]):
-                    self._hdf_amp[i].append(np.atleast_1d(ampliData.T[i,:,j]))
-                    self._hdf_pha[i].append(np.atleast_1d(phaseData.T[i,:,j]))
-                    if self.ReadoutTrace:
-                        self._hdf_I.append(Is[:,j])
-                        self._hdf_Q.append(Qs[:,j])
-                        
-        if self.create_averaged_data:
-            if iteration == 0:
-                self.avg_complex_sum = ampliData * np.exp(1j*phaseData)
-                for i in range(self.ndev):
-                    self._hdf_amp_avg[i].append(np.atleast_1d(ampliData.T[i]))
-                    self._hdf_pha_avg[i].append(np.atleast_1d(phaseData.T[i]))
-            else:
-                self.avg_complex_sum += ampliData * np.exp(1j*phaseData)
-                amp_avg = np.abs(self.avg_complex_sum/(iteration+1))
-                pha_avg = np.angle(self.avg_complex_sum/(iteration+1))
-                for i in range(self.ndev):
-                    self._hdf_amp_avg[i].ds.write_direct(np.ascontiguousarray(np.atleast_1d(amp_avg.T[i])))
-                    self._hdf_pha_avg[i].ds.write_direct(np.ascontiguousarray(np.atleast_1d(pha_avg.T[i])))
-                    self._hdf_pha_avg[i].ds.attrs['iteration'] = iteration+1
-                    self._hdf_amp_avg[i].ds.attrs['iteration'] = iteration+1
-                self._hdf.flush()
-    
-
-    def _end_measurement(self):
-        t = threading.Thread(target=qviewkit.save_plots,args=[self._hdf.get_filepath(),self._plot_comment])
-        t.start()
-        self._hdf.close_file()
-        waf.close_log_file(self._log)
-        
-    def set_plot_comment(self, comment):
-        '''
-        Small comment to add at the end of plot pics for more information i.e. good for wiki entries.
-        '''
->>>>>>> e323099b
         self._plot_comment=comment